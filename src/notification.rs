use crate::database::Message;
use notify_rust::Notification;

pub struct NotificationManager;
impl NotificationManager {
<<<<<<< HEAD
    pub fn show(message: Message) {
        let from = message.from;
        let message = match message.content.len() {
            0..=128 => message.content,
            _ => format!(
                "{}...",
                message.content.chars().take(128).collect::<String>()
            ),
=======
    pub fn show(from: Contact, message: Message) {
        let text = message.text();
        let message = match text.len() {
            0..=128 => text.to_string(),
            _ => format!("{}...", text.chars().take(128).collect::<String>()),
>>>>>>> f0ab4cb4
        };

        let r = Notification::new()
            .summary(&format!("Message from {from}", from = from.name))
            .body(&message)
            .icon("icechat")
            .appname("icechat")
            .show();

        if let Err(e) = r {
            log::error!("{e}");
            log::debug!("{e:?}");
        }
    }
}<|MERGE_RESOLUTION|>--- conflicted
+++ resolved
@@ -3,27 +3,16 @@
 
 pub struct NotificationManager;
 impl NotificationManager {
-<<<<<<< HEAD
     pub fn show(message: Message) {
-        let from = message.from;
-        let message = match message.content.len() {
-            0..=128 => message.content,
-            _ => format!(
-                "{}...",
-                message.content.chars().take(128).collect::<String>()
-            ),
-=======
-    pub fn show(from: Contact, message: Message) {
         let text = message.text();
-        let message = match text.len() {
+        let text = match text.len() {
             0..=128 => text.to_string(),
             _ => format!("{}...", text.chars().take(128).collect::<String>()),
->>>>>>> f0ab4cb4
         };
 
         let r = Notification::new()
-            .summary(&format!("Message from {from}", from = from.name))
-            .body(&message)
+            .summary(&format!("Message from {from}", from = message.from.name))
+            .body(&text)
             .icon("icechat")
             .appname("icechat")
             .show();
