pub mod error;
pub mod sqlite_sync;
pub mod sync;

use self::{error::DatabaseResult, sync::PatchSync};
use crate::channel::{Ed25519Cert, Ed25519Seed};
use entity::{
    crdt::{
        sequence::{CrdtWritableSequence, CrdtWritableSequenceTransaction},
        writable::{CrdtWritable, CrdtWritableTransaction},
        Author, CrdtAddOnly, CrdtInstance, CrdtOrd, CrdtTransaction,
    },
    entity::{attachment, channel, contact, conversation, initial_sync, local, member, message},
    patch::{self, attachment::AttachmentMetaModel, Patch},
    uuid::{SplitUuid, UuidValue},
};
use futures_util::future::LocalBoxFuture;
use migration::MigratorTrait;
use sea_orm::{
    ActiveModelTrait, ActiveValue, ColumnTrait, DatabaseConnection, DatabaseTransaction,
    EntityTrait, ModelTrait, Order, PaginatorTrait, QueryFilter, QueryOrder, QuerySelect,
    SqlxSqliteConnector, TransactionTrait, TryIntoModel,
};
use serde::{de::DeserializeOwned, Serialize};
use sqlx::sqlite::{SqliteConnectOptions, SqlitePoolOptions};
use uuid::Uuid;

pub struct Database {
    connection: DatabaseConnection,
    seed: Ed25519Seed,
    public: Ed25519Cert,
    user: i32,
}
impl Database {
    pub async fn connect(path: &str) -> DatabaseResult<Self> {
        let connection = SqlitePoolOptions::new()
            .min_connections(1)
            .max_connections(1)
            .max_lifetime(None)
            .idle_timeout(None)
            .connect_with(format!("sqlite://{path}?mode=rwc").parse::<SqliteConnectOptions>()?)
            .await?;

        let connection = SqlxSqliteConnector::from_sqlx_sqlite_pool(connection);
        migration::Migrator::up(&connection, None).await?;
        Self::first_time(&connection).await?;

        let (seed, user) = Self::fetch_user(&connection).await?;
        let public = seed.public_key();

        Ok(Database {
            connection,
            seed,
            public,
            user,
        })
    }

    async fn first_time(conn: &DatabaseConnection) -> DatabaseResult<()> {
        let trans = conn.begin().await?;

        let existent = local::Entity::find().count(&trans).await?;
        if existent > 0 {
            return Ok(());
        }

        let pvt_key = Ed25519Seed::generate();
        let pub_key = pvt_key.public_key();

        let (pub_key, _) =
            patch::Contact::get_or_create(patch::Key::new_exact(&pub_key.0), &trans).await;

        local::ActiveModel {
            key: ActiveValue::Set(pub_key.id),
            private: ActiveValue::Set(pvt_key.to_vec()),
        }
        .insert(&trans)
        .await?;

        trans.commit().await?;

        Ok(())
    }

    async fn fetch_user(conn: &DatabaseConnection) -> DatabaseResult<(Ed25519Seed, i32)> {
        let trans = conn.begin().await?;
        let local = local::Entity::find().one(&trans).await?.unwrap();

        Ok((
            Ed25519Seed::new(local.private.try_into().expect("Corrupted database")),
            local.key,
        ))
    }

    pub async fn begin(&self) -> DatabaseResult<DatabaseTransaction> {
        Ok(self.connection.begin().await?)
    }

    pub fn private_key(&self) -> &Ed25519Seed {
        &self.seed
    }

    pub fn cert(&self) -> &Ed25519Cert {
        &self.public
    }

    pub fn patch_key(&self) -> patch::Key {
        patch::Key::new_exact(&self.public.0)
    }

    pub fn author(&self) -> Author {
        self.public.as_author()
    }

    pub async fn get_contact(&self, key: &Ed25519Cert) -> DatabaseResult<Option<Contact>> {
        let Some((key, contact)) = entity::entity::key::Entity::find()
            .find_also_related(contact::Entity)
            .filter(entity::entity::key::Column::Public.eq(key.0.to_vec()))
            .one(&self.connection)
            .await?
            else { return Ok(None); };
        let Some(contact) = contact else { return Ok(None); };

        Ok(Some((key, contact).into()))
    }

<<<<<<< HEAD
    pub async fn save_contact(&self, contact: Contact) -> DatabaseResult<()> {
        let mut trans = self.connection.begin().await?;

        self.set_new_patch(
            &mut trans,
            patch::Contact {
                key: patch::Key::new_exact(&contact.key.0),
                name: contact.name,
                crdt: Default::default(),
            },
        )
        .await?;

        trans.commit().await?;

        Ok(())
    }
=======
#[derive(Default, Debug, Clone, PartialEq, Eq)]
pub struct Message {
    pub from: Uuid,
    pub content: Content,
    pub status: MessageStatus,
}
impl Message {
    pub fn hydrate<D: ReadDoc>(doc: &D, obj: ObjId) -> DatabaseResult<Self> {
        let from = doc
            .get_bytes(&obj, "from")?
            .try_into()
            .map_err(|_| DatabaseError::BadUuid)?;
        let content = doc.get_string(&obj, "content")?;
        let blob = doc.get_opt_bytes(&obj, "blob")?;
        let content = match blob {
            Some(blob) => Content::Attachment(content, blob),
            None => Content::Text(content),
        };
        let status = doc.get_u64(&obj, "status")?;

        Ok(Self {
            from: Uuid::from_bytes(from),
            content,
            status: status.into(),
        })
    }

    pub fn reconcile<T: Transactable>(&self, trans: &mut T, obj: ObjId) -> DatabaseResult<()> {
        trans.put(&obj, "from", self.from.as_bytes().to_vec())?;
        match &self.content {
            Content::Text(content) => {
                trans.put(&obj, "content", content.to_string())?;
            }
            Content::Attachment(content, blob) => {
                trans.put(&obj, "content", content.to_string())?;
                trans.put(&obj, "blob", blob.clone())?;
            }
        }
        trans.put(&obj, "status", Into::<u64>::into(self.status))?;

        Ok(())
    }

    pub fn text(&self) -> &str {
        match &self.content {
            Content::Text(text) => text,
            Content::Attachment(text, _) => text,
        }
    }
}

#[derive(Debug, Clone, PartialEq, Eq)]
pub enum Content {
    Text(String),
    Attachment(String, Vec<u8>),
}
impl Default for Content {
    fn default() -> Self {
        Content::Text(Default::default())
    }
}
>>>>>>> f0ab4cb4

    pub async fn get_conversation(&self, id: Uuid) -> DatabaseResult<Option<Conversation>> {
        let trans = self.connection.begin().await?;

        Self::trans_get_conversation(&trans, id).await
    }

    async fn trans_get_conversation(
        trans: &DatabaseTransaction,
        id: Uuid,
    ) -> DatabaseResult<Option<Conversation>> {
        let id: SplitUuid = id.into();
        let id_filter = id.to_filter::<conversation::Column>();

        let conversation = conversation::Entity::find()
            .filter(id_filter.0)
            .filter(id_filter.1)
            .filter(id_filter.2)
            .filter(id_filter.3)
            .one(trans)
            .await?;

        let Some(conversation) = conversation else { return Ok(None); };

        Ok(Some(Conversation::with_members(trans, conversation).await?))
    }

    pub async fn save_conversation(&self, conversation: Conversation) -> DatabaseResult<()> {
        let mut trans = self.connection.begin().await?;

        self.set_new_patch(
            &mut trans,
            patch::Conversation {
                id: conversation.uuid,
                title: conversation.title,
                crdt: Default::default(),
            },
        )
        .await?;

        trans.commit().await?;
        Ok(())
    }

    pub async fn list_conversation(&self) -> DatabaseResult<Vec<Conversation>> {
        let trans = self.connection.begin().await?;

        let mut r = Vec::new();

        for conversation in conversation::Entity::find().all(&trans).await? {
            r.push(Conversation::with_members(&trans, conversation).await?)
        }

        Ok(r)
    }

    pub async fn create_conversation(&self, title: Option<String>) -> DatabaseResult<Conversation> {
        let mut trans = self.connection.begin().await?;
        let id = Uuid::new_v4();

        let conversation = patch::Conversation {
            id,
            title,
            crdt: Default::default(),
        };

        trans.set(self.author(), conversation).await;
        let conversation = Self::trans_get_conversation(&trans, id).await?.unwrap();

        member::ActiveModel {
            contact: ActiveValue::Set(self.user),
            conversation: ActiveValue::Set(conversation.id),
            crdt_author: ActiveValue::Set(self.author().0),
        }
        .insert(&trans)
        .await?;

        let conversation = Self::trans_get_conversation(&trans, id).await?.unwrap();
        trans.commit().await?;

        Ok(conversation)
    }

    pub async fn join_conversation(&self, uuid: Uuid) -> DatabaseResult<Conversation> {
        let trans = self.connection.begin().await?;

        let existent = Self::trans_get_conversation(&trans, uuid).await?;
        if let Some(existent) = existent {
            return Ok(existent);
        }

        let uuid = SplitUuid::from(uuid);
        let conversation = conversation::ActiveModel {
            id: ActiveValue::NotSet,
            uuid0: ActiveValue::Set(uuid.0),
            uuid1: ActiveValue::Set(uuid.1),
            uuid2: ActiveValue::Set(uuid.2),
            uuid3: ActiveValue::Set(uuid.3),
            title: ActiveValue::Set(Default::default()),
            crdt_generation: ActiveValue::Set(Default::default()),
            crdt_author: ActiveValue::Set(Default::default()),
        }
        .save(&trans)
        .await?;
        let conversation = conversation.try_into_model().unwrap();

        let r = Conversation::with_members(&trans, conversation).await?;

        trans.commit().await?;
        Ok(r)
    }

    pub async fn new_messages(&self) -> DatabaseResult<Vec<Message>> {
        let trans = self.connection.begin().await?;

        let models = message::Entity::find()
            .filter(message::Column::From.ne(self.user))
            .filter(message::Column::Status.eq(0))
            .find_also_related(conversation::Entity)
            .all(&trans)
            .await?;

        let mut r = Vec::new();
        for model in models {
            let (message, conversation) = model;
            let conversation = conversation.unwrap();

            r.push(Message::from_model(&trans, message, conversation.get_uuid().into()).await?);
        }

        Ok(r)
    }

    pub async fn send_message(
        &self,
        conversation: Conversation,
        text: String,
    ) -> DatabaseResult<()> {
        let mut trans = self.connection.begin().await?;
        let id = Uuid::new_v4();

        self.push_new_patch(
            &mut trans,
            patch::NewMessage {
                id,
                from: self.patch_key(),
                conversation: conversation.uuid,
                text,
                attachment: None,
                crdt: Default::default(),
            },
        )
        .await?;

        trans.commit().await?;
        Ok(())
    }

    pub async fn send_file(
        &self,
        conversation: Conversation,
        filename: String,
        payload: Vec<u8>,
    ) -> DatabaseResult<()> {
        let mut trans = self.connection.begin().await?;

        let attachment_id = Uuid::new_v4();
        self.add_only_new_patch(
            &mut trans,
            patch::Attachment {
                id: attachment_id,
                conversation: conversation.uuid,
                payload: Some(payload),
                crdt: Default::default(),
            },
        )
        .await?;

        let id = Uuid::new_v4();
        self.push_new_patch(
            &mut trans,
            patch::NewMessage {
                id,
                from: self.patch_key(),
                conversation: conversation.uuid,
                text: filename,
                attachment: Some(attachment_id),
                crdt: Default::default(),
            },
        )
        .await?;

        trans.commit().await?;
        Ok(())
    }

    pub async fn fetch_file_payload(&self, id: i32) -> DatabaseResult<Option<Vec<u8>>> {
        let attachment = attachment::Entity::find_by_id(id).one(&self.connection).await?;

        Ok(attachment.and_then(|attachment| attachment.payload))
    }

    pub async fn set_message_status(
        &self,
        message: &Message,
        status: MessageStatus,
    ) -> DatabaseResult<()> {
        let mut trans = self.connection.begin().await?;

        self.set_new_patch(
            &mut trans,
            patch::MessageStatus {
                id: message.uuid,
                conversation: message.conversation,
                status: status.into(),
                crdt: Default::default(),
            },
        )
        .await?;

        trans.commit().await?;
        Ok(())
    }

    pub async fn list_channels(
        &self,
        conversation: &Conversation,
    ) -> DatabaseResult<Vec<ChannelData>> {
        let trans = self.connection.begin().await?;

        let conversation = conversation::Entity::find_by_id(conversation.id)
            .one(&trans)
            .await?;
        let Some(conversation) = conversation else { return Ok(Default::default()); };
        let uuid = conversation.get_uuid().into();

        let mut r = Vec::new();

        for models in channel::Entity::find()
            .filter(channel::Column::Conversation.eq(conversation.id))
            .find_also_related(entity::entity::key::Entity)
            .all(&trans)
            .await?
        {
            let (channel, Some(peer)) = models else { panic!() };
            let peer = Ed25519Cert(
                peer.public
                    .as_slice()
                    .try_into()
                    .expect("Corrupted database"),
            );

            r.push(ChannelData::new(channel.id, uuid, peer, &self.seed));
        }

        Ok(r)
    }

    pub async fn create_channel(
        &self,
        conversation: Conversation,
        peer: Ed25519Cert,
    ) -> DatabaseResult<()> {
        let mut trans = self.connection.begin().await?;

        let peer_key = patch::Key::new_exact(&peer.0);
        let (peer, ..) = patch::Contact::get_or_create(peer_key.clone(), &trans).await;

        let existent_count = channel::Entity::find()
            .filter(channel::Column::Conversation.eq(conversation.id))
            .filter(channel::Column::Peer.eq(peer.id))
            .count(&trans)
            .await?;

        if existent_count > 0 {
            return Ok(());
        }

        self.add_only_new_patch(
            &mut trans,
            patch::Member {
                key: peer_key,
                conversation: conversation.uuid,
                crdt: CrdtAddOnly(self.author()),
            },
        )
        .await?;

        let new_channel = channel::ActiveModel {
            id: ActiveValue::NotSet,
            conversation: ActiveValue::Set(conversation.id),
            peer: ActiveValue::Set(peer.id),
            sync_index: ActiveValue::Set(Self::current_sync_index(&trans).await?),
        }
        .save(&trans)
        .await?;

        Self::initial_sync(&mut trans, new_channel.id.unwrap(), conversation).await?;

        trans.commit().await?;

        Ok(())
    }

    pub async fn remove_channel(
        &self,
        conversation: Conversation,
        peer: Ed25519Cert,
    ) -> DatabaseResult<()> {
        let trans = self.connection.begin().await?;

        let peer_key = patch::Key::new_exact(&peer.0);
        let (peer, ..) = patch::Contact::get_or_create(peer_key.clone(), &trans).await;

        let existent = channel::Entity::find()
            .filter(channel::Column::Conversation.eq(conversation.id))
            .filter(channel::Column::Peer.eq(peer.id))
            .one(&trans)
            .await?;

        let Some(existent) = existent else { return Ok(()); };
        existent.delete(&trans).await?;

        trans.commit().await?;
        Ok(())
    }

    pub fn start_sync(&self, channel: ChannelData) -> PatchSync<DatabaseTransaction> {
        PatchSync::new(
            channel.id,
            channel.peer_cert.as_author(),
            channel.conversation,
        )
    }

    async fn initial_sync(
        trans: &mut DatabaseTransaction,
        channel_id: i32,
        conversation: Conversation,
    ) -> DatabaseResult<()> {
        Self::save_initial_patch(
            trans,
            channel_id,
            patch::Conversation {
                id: conversation.uuid,
                crdt: conversation.crdt,
                title: conversation.title,
            },
        )
        .await?;

        let contacts = contact::Entity::find()
            .find_also_related(entity::entity::key::Entity)
            .all(trans)
            .await?;
        for model in contacts {
            let (contact, key) = model;
            Self::save_initial_patch(
                trans,
                channel_id,
                patch::Contact::from((key.unwrap(), contact)),
            )
            .await?;
        }

        let members = member::Entity::find()
            .filter(member::Column::Conversation.eq(conversation.id))
            .find_also_related(entity::entity::key::Entity)
            .all(trans)
            .await?;
        for model in members {
            let (member, key) = model;
            Self::save_initial_patch(
                trans,
                channel_id,
                patch::Member::from((key.unwrap(), member, conversation.uuid)),
            )
            .await?;
        }

        let patches = attachment::Entity::find()
            .filter(attachment::Column::Conversation.eq(conversation.id))
            .all(trans)
            .await?;
        for patch in patches {
            Self::save_initial_patch(
                trans,
                channel_id,
                patch::Attachment::from((conversation.uuid, patch)),
            )
            .await?;
        }

        let messages = message::Entity::find()
            .filter(message::Column::Conversation.eq(conversation.id))
            .find_also_related(entity::entity::key::Entity)
            .all(trans)
            .await?;
        for model in messages {
            let (message, key) = model;
            let attachment = match message.attachment {
                Some(id) => Some(
                    AttachmentMetaModel::find_by_id(id)
                        .one(trans)
                        .await?
                        .unwrap(),
                ),
                None => None,
            };

            Self::save_initial_patch(
                trans,
                channel_id,
                patch::NewMessage::from((
                    message.clone(),
                    key.unwrap(),
                    conversation.uuid,
                    attachment,
                )),
            )
            .await?;
            Self::save_initial_patch(
                trans,
                channel_id,
                patch::MessageStatus::from((message, conversation.uuid)),
            )
            .await?;
        }

        Ok(())
    }

    async fn set_new_patch<P: CrdtInstance<Crdt = CrdtWritable> + Into<Patch> + 'static>(
        &self,
        trans: &mut DatabaseTransaction,
        patch: P,
    ) -> DatabaseResult<()>
    where
        DatabaseTransaction: CrdtWritableTransaction<P>,
    {
        let patch = trans.set(self.author(), patch).await;

        Self::save_patch_for_sync(trans, patch).await?;

        Ok(())
    }

    async fn push_new_patch<P: CrdtInstance<Crdt = CrdtWritableSequence> + Into<Patch> + 'static>(
        &self,
        trans: &mut DatabaseTransaction,
        patch: P,
    ) -> DatabaseResult<()>
    where
        DatabaseTransaction: CrdtWritableSequenceTransaction<P>,
    {
        let patch = trans.push(self.author(), patch).await;

        Self::save_patch_for_sync(trans, patch).await?;

        Ok(())
    }

    async fn add_only_new_patch<P: CrdtInstance + Into<Patch> + 'static>(
        &self,
        trans: &mut DatabaseTransaction,
        mut patch: P,
    ) -> DatabaseResult<bool>
    where
        DatabaseTransaction: CrdtTransaction<P>,
    {
        patch.set_crdt(patch.crdt().next(self.author()));
        let patch = trans.merge(patch).await;
        let Some(patch) = patch else { return Ok(false); };

        Self::save_patch_for_sync(trans, patch).await?;

        Ok(true)
    }

    async fn save_patch_for_sync<P: Into<Patch>>(
        trans: &DatabaseTransaction,
        patch: P,
    ) -> DatabaseResult<()> {
        let patch: Patch = patch.into();

        entity::entity::sync::ActiveModel {
            id: ActiveValue::NotSet,
            payload: ActiveValue::Set(bincode::serialize(&patch).unwrap()),
        }
        .save(trans)
        .await?;

        Ok(())
    }

    async fn save_initial_patch<P: Into<Patch>>(
        trans: &DatabaseTransaction,
        channel_id: i32,
        patch: P,
    ) -> DatabaseResult<()> {
        let patch: Patch = patch.into();

        initial_sync::ActiveModel {
            id: ActiveValue::NotSet,
            channel: ActiveValue::Set(channel_id),
            payload: ActiveValue::Set(bincode::serialize(&patch).unwrap()),
        }
        .save(trans)
        .await?;

        Ok(())
    }

    async fn current_sync_index(trans: &DatabaseTransaction) -> DatabaseResult<i32> {
        Ok(entity::entity::sync::Entity::find()
            .order_by(entity::entity::sync::Column::Id, Order::Desc)
            .one(trans)
            .await?
            .map(|sync| sync.id)
            .unwrap_or(0))
    }
}

pub struct SharedDatabase {}
impl SharedDatabase {
    pub fn with_user(user: Uuid) -> DatabaseResult<Self> {
        let _ = user;
        unimplemented!()
    }

    pub fn add_contact(&mut self, contact: Contact) -> DatabaseResult<()> {
        let _ = contact;
        unimplemented!()
    }

    pub fn add_message(&mut self, message: Message) -> DatabaseResult<()> {
        let _ = message;
        unimplemented!()
    }

    pub fn set_message(&mut self, index: usize, message: &Message) -> DatabaseResult<()> {
        let _ = index;
        let _ = message;
        unimplemented!()
    }

<<<<<<< HEAD
    pub fn list_messages(&self) -> std::vec::IntoIter<DatabaseResult<Message>> {
        unimplemented!()
    }
=======
            let message = Message {
                from: Uuid::new_v4(),
                content: Content::Text("Hello".to_string()),
                status: MessageStatus::Sent,
            };

            assert_eq!(database.list_messages().count(), 0);
            database.add_message(message.clone())?;
            assert_eq!(
                database.list_messages().collect::<Result<Vec<_>, _>>()?,
                vec![message]
            );

            Ok(())
        }

        #[rstest]
        fn it_gets_and_sets_attachments(given: Given) -> DatabaseResult<()> {
            let (mut database, ..) = given;

            let message = Message {
                from: Uuid::new_v4(),
                content: Content::Attachment("main.rs".to_string(), b"fn main() {}".to_vec()),
                status: MessageStatus::Sent,
            };
>>>>>>> f0ab4cb4

    pub fn list_contact(&self) -> std::vec::IntoIter<DatabaseResult<Contact>> {
        unimplemented!()
    }

    pub fn get_contact(&self, uuid: Uuid) -> DatabaseResult<Option<Contact>> {
        let _ = uuid;
        unimplemented!()
    }

    pub fn save(&mut self) -> Vec<u8> {
        unimplemented!()
    }

    pub fn load_with_user(data: &[u8], user: Uuid) -> DatabaseResult<Self> {
        let _ = data;
        let _ = user;
        unimplemented!()
    }

<<<<<<< HEAD
    pub fn start_sync(&self) -> UnimplementedSync {
        UnimplementedSync
    }
}
=======
                database
                    .add_contact(Contact {
                        uuid: Uuid::new_v4(),
                        name: "name".to_string(),
                    })
                    .unwrap();
                database
                    .add_message(Message {
                        from: Uuid::new_v4(),
                        content: Content::Text("Hello".to_string()),
                        ..Default::default()
                    })
                    .unwrap();
>>>>>>> f0ab4cb4

#[derive(Debug, Clone, PartialEq, Eq, PartialOrd, Ord)]
pub struct Conversation {
    id: i32,
    pub uuid: Uuid,
    pub title: Option<String>,
    pub crdt: CrdtWritable,
    pub members: Vec<Contact>,
}
impl Conversation {
    async fn with_members(
        trans: &DatabaseTransaction,
        conversation: conversation::Model,
    ) -> DatabaseResult<Conversation> {
        let mut members = Vec::new();

        for models in member::Entity::find()
            .find_also_related(contact::Entity)
            .filter(member::Column::Conversation.eq(conversation.id))
            .all(trans)
            .await?
        {
            let contact = models.1.unwrap();
            let key = entity::entity::key::Entity::find_by_id(contact.key)
                .one(trans)
                .await?
                .unwrap();

            members.push(Contact {
                id: contact.key,
                key: Ed25519Cert(key.public.try_into().unwrap()),
                name: contact.name,
            })
        }

        Ok(Conversation {
            id: conversation.id,
            uuid: conversation.get_uuid().into(),
            title: conversation.title,
            crdt: CrdtWritable {
                generation: conversation.crdt_generation,
                author: Author(conversation.crdt_author),
            },
            members,
        })
    }

    pub async fn length(&self, database: &Database) -> DatabaseResult<usize> {
        let count = message::Entity::find()
            .filter(message::Column::Conversation.eq(self.id))
            .count(&database.connection)
            .await?;

        Ok(count as usize)
    }

    pub async fn get_message(
        &self,
        database: &Database,
        index: usize,
    ) -> DatabaseResult<Option<Message>> {
        let trans = database.connection.begin().await?;

        let message = message::Entity::find()
            .filter(message::Column::Conversation.eq(self.id))
            .order_by(message::Column::CrdtSequence, Order::Asc)
            .order_by(message::Column::CrdtAuthor, Order::Asc)
            .offset(Some(index as u64))
            .one(&trans)
            .await?;

        let Some(message) = message else { return Ok(None); };
        Ok(Some(Message::from_model(&trans, message, self.uuid).await?))
    }
}

#[derive(Default, Debug, Clone, PartialEq, Eq, PartialOrd, Ord)]
pub struct Contact {
    id: i32,
    pub key: Ed25519Cert,
    pub name: String,
}
impl From<(entity::entity::key::Model, contact::Model)> for Contact {
    fn from((key, contact): (entity::entity::key::Model, contact::Model)) -> Self {
        let key = Ed25519Cert(key.public.as_slice().try_into().unwrap());

        Contact {
            id: contact.key,
            key,
            name: contact.name,
        }
    }
}

#[derive(Default, Debug, Clone, PartialEq, Eq)]
pub struct Message {
    id: i32,
    pub uuid: Uuid,
    pub from: Contact,
    pub conversation: Uuid,
    pub content: String,
    pub status: MessageStatus,
}
impl Message {
    pub async fn from_model(
        trans: &DatabaseTransaction,
        message: message::Model,
        conversation: Uuid,
    ) -> DatabaseResult<Self> {
        let (contact, key) = contact::Entity::find_by_id(message.from)
            .find_also_related(entity::entity::key::Entity)
            .one(trans)
            .await?
            .unwrap();
        let key = key.unwrap();

        Ok(Message {
            id: message.id,
            uuid: message.get_uuid().into(),
            from: (key, contact).into(),
            conversation,
            content: message.text,
            status: message.status.into(),
        })
    }
}

#[derive(Default, Debug, Clone, Copy, PartialEq, Eq)]
pub enum MessageStatus {
    #[default]
    Sent,
    Delivered,
    Read,
}
impl From<i32> for MessageStatus {
    fn from(value: i32) -> Self {
        match value {
            0 => MessageStatus::Sent,
            1 => MessageStatus::Delivered,
            2 => MessageStatus::Read,
            _ => panic!(),
        }
    }
}
impl From<MessageStatus> for i32 {
    fn from(value: MessageStatus) -> Self {
        match value {
            MessageStatus::Sent => 0,
            MessageStatus::Delivered => 1,
            MessageStatus::Read => 2,
        }
    }
}

pub trait DbSync {
    type Database;
    type Message: Serialize + DeserializeOwned + std::fmt::Debug;

    fn tx<'a>(
        &'a mut self,
        database: &'a mut Self::Database,
    ) -> LocalBoxFuture<'a, DatabaseResult<Option<Self::Message>>>;
    fn rx<'a>(
        &'a mut self,
        database: &'a mut Self::Database,
        message: Self::Message,
    ) -> LocalBoxFuture<'a, DatabaseResult<()>>;
}

#[derive(Default)]
pub struct UnimplementedSync;
impl DbSync for UnimplementedSync {
    type Database = SharedDatabase;
    type Message = Vec<u8>;

    fn tx<'a>(
        &'a mut self,
        database: &'a mut Self::Database,
    ) -> LocalBoxFuture<'a, DatabaseResult<Option<Vec<u8>>>> {
        let _ = database;
        unimplemented!()
    }

    fn rx<'a>(
        &'a mut self,
        database: &'a mut Self::Database,
        message: Vec<u8>,
    ) -> LocalBoxFuture<'a, DatabaseResult<()>> {
        let _ = database;
        let _ = message;
        unimplemented!()
    }
}

pub struct LocalDatabase {}
impl LocalDatabase {
    pub fn with_user(user: Uuid) -> DatabaseResult<LocalDatabase> {
        let _ = user;
        unimplemented!()
    }

    pub fn user(&self) -> Uuid {
        unimplemented!()
    }

    pub fn set(&mut self, data: LocalDatabaseData) -> DatabaseResult<()> {
        let _ = data;
        unimplemented!()
    }

    pub fn get(&self) -> DatabaseResult<LocalDatabaseData> {
        unimplemented!()
    }

    pub fn save(&mut self) -> Vec<u8> {
        unimplemented!()
    }

    pub fn load(data: &[u8]) -> DatabaseResult<Self> {
        let _ = data;
        unimplemented!()
    }
}

#[derive(Debug, Clone, PartialEq, Eq)]
pub struct LocalDatabaseData {
    pub user: Uuid,
    pub channels: Vec<ChannelData>,
}

#[derive(Debug, Clone, PartialEq, Eq, Hash)]
pub struct ChannelData {
    id: i32,
    pub conversation: Uuid,
    pub peer_cert: Ed25519Cert,
    pub channel: String,
}
impl ChannelData {
    pub fn new(
        id: i32,
        conversation: Uuid,
        peer_cert: Ed25519Cert,
        private: &Ed25519Seed,
    ) -> ChannelData {
        let channel = private.x25519_agree(&format!("channel:{conversation}"), &peer_cert);

        ChannelData {
            id,
            conversation,
            peer_cert,
            channel,
        }
    }
}

#[cfg(test)]
pub mod tests {
    use super::*;

    mod given_an_empty_database {
        use super::*;

        type Given = (Database,);
        async fn given() -> Given {
            let database = Database::connect(":memory:").await.unwrap();

            (database,)
        }

        mod when_a_conversation_is_created {
            use super::*;

            type Given = (Database, Conversation);
            async fn given() -> Given {
                let (database, ..) = super::given().await;
                let conversation = database
                    .create_conversation(Some("My Conversation".to_string()))
                    .await
                    .unwrap();

                (database, conversation)
            }

            #[tokio::test]
            async fn then_the_conversation_is_fetchable_by_id() {
                let (database, conversation, ..) = given().await;

                assert_eq!(
                    database.get_conversation(conversation.uuid).await.unwrap(),
                    Some(conversation)
                );
            }

            #[tokio::test]
            async fn then_the_conversation_appears_on_the_list() {
                let (database, conversation, ..) = given().await;

                assert_eq!(
                    database.list_conversation().await.unwrap(),
                    vec![conversation]
                );
            }
        }
    }
}<|MERGE_RESOLUTION|>--- conflicted
+++ resolved
@@ -124,7 +124,6 @@
         Ok(Some((key, contact).into()))
     }
 
-<<<<<<< HEAD
     pub async fn save_contact(&self, contact: Contact) -> DatabaseResult<()> {
         let mut trans = self.connection.begin().await?;
 
@@ -142,69 +141,6 @@
 
         Ok(())
     }
-=======
-#[derive(Default, Debug, Clone, PartialEq, Eq)]
-pub struct Message {
-    pub from: Uuid,
-    pub content: Content,
-    pub status: MessageStatus,
-}
-impl Message {
-    pub fn hydrate<D: ReadDoc>(doc: &D, obj: ObjId) -> DatabaseResult<Self> {
-        let from = doc
-            .get_bytes(&obj, "from")?
-            .try_into()
-            .map_err(|_| DatabaseError::BadUuid)?;
-        let content = doc.get_string(&obj, "content")?;
-        let blob = doc.get_opt_bytes(&obj, "blob")?;
-        let content = match blob {
-            Some(blob) => Content::Attachment(content, blob),
-            None => Content::Text(content),
-        };
-        let status = doc.get_u64(&obj, "status")?;
-
-        Ok(Self {
-            from: Uuid::from_bytes(from),
-            content,
-            status: status.into(),
-        })
-    }
-
-    pub fn reconcile<T: Transactable>(&self, trans: &mut T, obj: ObjId) -> DatabaseResult<()> {
-        trans.put(&obj, "from", self.from.as_bytes().to_vec())?;
-        match &self.content {
-            Content::Text(content) => {
-                trans.put(&obj, "content", content.to_string())?;
-            }
-            Content::Attachment(content, blob) => {
-                trans.put(&obj, "content", content.to_string())?;
-                trans.put(&obj, "blob", blob.clone())?;
-            }
-        }
-        trans.put(&obj, "status", Into::<u64>::into(self.status))?;
-
-        Ok(())
-    }
-
-    pub fn text(&self) -> &str {
-        match &self.content {
-            Content::Text(text) => text,
-            Content::Attachment(text, _) => text,
-        }
-    }
-}
-
-#[derive(Debug, Clone, PartialEq, Eq)]
-pub enum Content {
-    Text(String),
-    Attachment(String, Vec<u8>),
-}
-impl Default for Content {
-    fn default() -> Self {
-        Content::Text(Default::default())
-    }
-}
->>>>>>> f0ab4cb4
 
     pub async fn get_conversation(&self, id: Uuid) -> DatabaseResult<Option<Conversation>> {
         let trans = self.connection.begin().await?;
@@ -402,7 +338,9 @@
     }
 
     pub async fn fetch_file_payload(&self, id: i32) -> DatabaseResult<Option<Vec<u8>>> {
-        let attachment = attachment::Entity::find_by_id(id).one(&self.connection).await?;
+        let attachment = attachment::Entity::find_by_id(id)
+            .one(&self.connection)
+            .await?;
 
         Ok(attachment.and_then(|attachment| attachment.payload))
     }
@@ -751,37 +689,9 @@
         unimplemented!()
     }
 
-<<<<<<< HEAD
     pub fn list_messages(&self) -> std::vec::IntoIter<DatabaseResult<Message>> {
         unimplemented!()
     }
-=======
-            let message = Message {
-                from: Uuid::new_v4(),
-                content: Content::Text("Hello".to_string()),
-                status: MessageStatus::Sent,
-            };
-
-            assert_eq!(database.list_messages().count(), 0);
-            database.add_message(message.clone())?;
-            assert_eq!(
-                database.list_messages().collect::<Result<Vec<_>, _>>()?,
-                vec![message]
-            );
-
-            Ok(())
-        }
-
-        #[rstest]
-        fn it_gets_and_sets_attachments(given: Given) -> DatabaseResult<()> {
-            let (mut database, ..) = given;
-
-            let message = Message {
-                from: Uuid::new_v4(),
-                content: Content::Attachment("main.rs".to_string(), b"fn main() {}".to_vec()),
-                status: MessageStatus::Sent,
-            };
->>>>>>> f0ab4cb4
 
     pub fn list_contact(&self) -> std::vec::IntoIter<DatabaseResult<Contact>> {
         unimplemented!()
@@ -802,26 +712,10 @@
         unimplemented!()
     }
 
-<<<<<<< HEAD
     pub fn start_sync(&self) -> UnimplementedSync {
         UnimplementedSync
     }
 }
-=======
-                database
-                    .add_contact(Contact {
-                        uuid: Uuid::new_v4(),
-                        name: "name".to_string(),
-                    })
-                    .unwrap();
-                database
-                    .add_message(Message {
-                        from: Uuid::new_v4(),
-                        content: Content::Text("Hello".to_string()),
-                        ..Default::default()
-                    })
-                    .unwrap();
->>>>>>> f0ab4cb4
 
 #[derive(Debug, Clone, PartialEq, Eq, PartialOrd, Ord)]
 pub struct Conversation {
@@ -922,7 +816,7 @@
     pub uuid: Uuid,
     pub from: Contact,
     pub conversation: Uuid,
-    pub content: String,
+    pub content: Content,
     pub status: MessageStatus,
 }
 impl Message {
@@ -937,15 +831,45 @@
             .await?
             .unwrap();
         let key = key.unwrap();
+        let attachment = match message.attachment {
+            Some(id) => Some(
+                AttachmentMetaModel::find_by_id(id)
+                    .one(trans)
+                    .await?
+                    .unwrap(),
+            ),
+            None => None,
+        };
 
         Ok(Message {
             id: message.id,
             uuid: message.get_uuid().into(),
             from: (key, contact).into(),
             conversation,
-            content: message.text,
+            content: match attachment {
+                Some(attachment) => Content::Attachment(message.text, attachment.id),
+                None => Content::Text(message.text),
+            },
             status: message.status.into(),
         })
+    }
+
+    pub fn text(&self) -> &str {
+        match &self.content {
+            Content::Text(text) => text,
+            Content::Attachment(text, _) => text,
+        }
+    }
+}
+
+#[derive(Debug, Clone, PartialEq, Eq)]
+pub enum Content {
+    Text(String),
+    Attachment(String, i32),
+}
+impl Default for Content {
+    fn default() -> Self {
+        Content::Text(Default::default())
     }
 }
 
