use eframe::egui;
use egui_dock::Tree;
use icechat::{
    channel::Ed25519Cert,
    chat::Chat,
    database::{Contact, Content, Conversation},
    notification::NotificationManager,
    poll_runtime::PollRuntime,
};
use rfd::FileDialog;
use std::{borrow::Cow, cell::RefCell, time::Duration};

fn main() {
    env_logger::init();

    let path = std::env::args().nth(1).unwrap_or_else(|| {
        let path = FileDialog::new()
            .add_filter("Icechat Database", &[".sqlite3"])
            .save_file();

        let Some(path) = path else { std::process::exit(0); };
        path.to_string_lossy().into_owned()
    });

    let chat = Chat::load(path);

    eframe::run_native(
        "Icechat",
        Default::default(),
        Box::new(move |_| Box::new(App::new(chat))),
    )
}

struct App {
    chat: Chat,
    conversations: Tree<RefCell<ConversationTab>>,
    runtime: PollRuntime,
    join: String,
}
impl App {
    pub fn new(chat: Chat) -> App {
        let user = chat.profile();
        let mut conversations = Tree::<RefCell<ConversationTab>>::default();
        for conversation in chat.list_conversation() {
            conversations
                .push_to_first_leaf(RefCell::new(ConversationTab::new(conversation, &user)));
        }

        App {
            chat,
            conversations,
            runtime: Default::default(),
            join: Default::default(),
        }
    }
}
impl eframe::App for App {
    fn update(&mut self, ctx: &eframe::egui::Context, frame: &mut eframe::Frame) {
        #![allow(clippy::await_holding_refcell_ref)]
        ctx.request_repaint_after(Duration::from_millis(5));

        let runtime = self.chat.runtime().handle().clone();
        let changed = self.runtime.poll(runtime, async {
            self.chat.pre_wait().await;
            let wait = self.chat.wait();
            let Ok(value) = tokio::time::timeout(Duration::from_millis(1), wait).await else {
                return false;
            };

            self.chat.then(value).await;
            true
        });

        if changed == Some(true) {
            for message in self.chat.new_messages() {
                NotificationManager::show(message)
            }
        }

        egui::TopBottomPanel::top("top_panel").show(ctx, |ui| {
            egui::menu::bar(ui, |ui| {
                ui.menu_button("File", |ui| {
                    if ui.button("New Conversation").clicked() {
                        let new_conversation = self.chat.create_conversation();

                        self.conversations
                            .push_to_first_leaf(RefCell::new(ConversationTab::new(
                                new_conversation,
                                &self.chat.profile(),
                            )));
                    }

                    if ui.button("Quit").clicked() {
                        frame.close();
                    }
                });
                if ui.button("Join:").clicked() {
                    let join = std::mem::take(&mut self.join);
                    let join = join.split_once(':');
                    let join = join.and_then(|(conversation, peer)| {
                        let conversation = conversation
                            .parse()
                            .map_err(|e| {
                                log::error!("Bad uuid {conversation:?}, {e}");
                                log::debug!("{e:?}");
                                e
                            })
                            .ok()?;

                        let peer = (2..=peer.len())
                            .step_by(2)
                            .map(|idx| {
                                u8::from_str_radix(&peer[(idx - 2)..][..2], 16).unwrap_or_default()
                            })
                            .collect::<Vec<u8>>();
                        let peer = peer
                            .as_slice()
                            .try_into()
                            .map_err(|e| {
                                log::error!("Bad key {peer:?}, {e}");
                                log::debug!("{e:?}");
                                e
                            })
                            .ok()?;
                        let peer = Ed25519Cert(peer);

                        Some((conversation, peer))
                    });

                    if let Some((conversation, peer)) = join {
                        let conversation = self.chat.join_conversation(conversation, peer);
                        self.conversations
                            .push_to_first_leaf(RefCell::new(ConversationTab::new(
                                conversation,
                                &self.chat.profile(),
                            )));
                    }
                }
                ui.text_edit_singleline(&mut self.join);
                let key = self.chat.profile().key.hex();

                if ui.button("📋").clicked() {
                    ui.output().copied_text = key.clone();
                }
                ui.label(format!("Pubkey: {key}"));
            });
        });

        egui::CentralPanel::default().show(ctx, |ui| {
            let style = egui_dock::Style::from_egui(ui.style().as_ref());
            egui_dock::DockArea::new(&mut self.conversations)
                .style(style)
                .show_inside(ui, &mut TabViewer(&mut self.chat));
        });
    }
}

struct TabViewer<'a>(&'a mut Chat);
impl<'a> egui_dock::TabViewer for TabViewer<'a> {
    type Tab = RefCell<ConversationTab>;

    fn ui(&mut self, ui: &mut egui::Ui, tab: &mut Self::Tab) {
        tab.borrow_mut().ui(ui, self.0);
    }

    fn title(&mut self, tab: &mut Self::Tab) -> egui::WidgetText {
        tab.borrow_mut().title().into()
    }
}

struct ConversationTab {
    conversation: Conversation,
    user: Ed25519Cert,
    new_name: String,
    new_title: String,
    new_channel: String,
    message: String,
    max: usize,
}
impl ConversationTab {
    pub fn new(conversation: Conversation, user: &Contact) -> ConversationTab {
        let new_title = conversation.title.clone().unwrap_or_default();

        ConversationTab {
            conversation,
            user: user.key,
            new_name: user.name.to_string(),
            new_title,
            new_channel: Default::default(),
            message: Default::default(),
            max: 10,
        }
    }

    fn title(&self) -> Cow<str> {
        self.conversation
            .title
            .as_deref()
            .map(Cow::Borrowed)
            .unwrap_or_else(|| {
                let other = self
                    .conversation
                    .members
                    .iter()
                    .filter(|member| member.key != self.user)
                    .fold(None, |list, member| match list {
                        Some(list) => Some(format!("{list}, {member}", member = member.name)),
                        None => Some(member.name.clone()),
                    });

                other
                    .map(Cow::Owned)
                    .unwrap_or_else(|| Cow::Borrowed("<empty>"))
            })
    }

    fn ui(&mut self, ui: &mut egui::Ui, chat: &mut Chat) {
        let runtime = chat.runtime().handle().clone();
        chat.refresh_conversation(&mut self.conversation);

        egui::CentralPanel::default().show_inside(ui, |ui| {
            ui.horizontal(|ui| {
                let text_edit = ui.text_edit_multiline(&mut self.message);

                if ui.button("Send").clicked() && !self.message.is_empty() {
                    self.send_message(chat);
                }

                if ui.button("Send file").clicked() {
                    self.send_file(chat);
                }

                if ui
                    .input_mut()
                    .consume_key(egui::Modifiers::default(), egui::Key::Enter)
                {
                    self.send_message(chat);
                    text_edit.request_focus();
                }
            });
            egui::containers::ScrollArea::vertical().show(ui, |ui| {
                ui.vertical(|ui| {
<<<<<<< HEAD
                    let n = runtime
                        .block_on(self.conversation.length(chat.database()))
                        .unwrap();
                    for index in (0..n).rev() {
                        let message = runtime
                            .block_on(self.conversation.get_message(chat.database(), index))
                            .unwrap();
                        let Some(message) = message else { break; };

=======
                    let mut n = 0;
                    for message in self.chat.list_messages().rev().take(self.max) {
                        n += 1;
                        let from = self.chat.get_peer(message.from).unwrap_or_default();
>>>>>>> 0f7fcf7e
                        ui.label(format!(
                            "({state:?}) {name}",
                            state = message.status,
                            name = message.from.name
                        ));
                        ui.horizontal(|ui| match message.content {
                            Content::Text(text) => {
                                if ui.button("⬅").clicked() {
                                    self.message = format!(
                                        "{sender} said:\n{message}\n\n",
                                        sender = message.from.name,
                                        message = text,
                                    );
                                }
                                if ui.button("📋").clicked() {
                                    ui.output().copied_text = text.to_string();
                                }

                                ui.label(text);
                            }
                            Content::Attachment(name, id) => {
                                if ui.button("💾").clicked() {
                                    Self::save_file(chat, &name, id);
                                }

                                ui.label(name);
                            }
                        });
                        ui.separator();
                    }

                    if n == self.max && ui.button("Load more").clicked() {
                        self.max += 10;
                    }
                });
            });
        });

        egui::SidePanel::right("channels")
            .default_width(256.0)
            .show_inside(ui, |ui| {
                ui.with_layout(egui::Layout::top_down(egui::Align::LEFT), |ui| {
                    ui.heading("Channels");
                    egui::containers::ScrollArea::horizontal().show(ui, |ui| {
                        let channels = chat
                            .channels()
                            .filter(|(channel, _)| channel.conversation == self.conversation.uuid);
                        let mut remove = None;

                        for (channel, state) in channels {
                            ui.horizontal(|ui| {
                                if ui.button("X").clicked() {
                                    remove = Some(channel.peer_cert);
                                }
                                let fp = channel.peer_cert.hex();
                                ui.label(format!("({state:?}) {fp}"));
                            });
                        }

                        if let Some(remove) = remove {
                            chat.remove_channel(self.conversation.clone(), remove);
                        }

                        ui.horizontal(|ui| {
                            let id = self.conversation.uuid;
                            let key = chat.profile().key.hex();
                            let invite = format!("{id}:{key}");

                            if ui.button("📋").clicked() {
                                ui.output().copied_text = invite.clone();
                            }

                            ui.label(format!("Invite: {invite}"));
                        });
                    });

                    ui.horizontal(|ui| {
                        ui.label("Peer pub key:");
                        ui.text_edit_singleline(&mut self.new_channel);
                        if ui.button("Add").clicked() {
                            let peer = std::mem::take(&mut self.new_channel);
                            let mut peer = (0..peer.len())
                                .step_by(2)
                                .map(|idx| {
                                    u8::from_str_radix(&peer[idx..][..2], 16).unwrap_or_default()
                                })
                                .collect::<Vec<u8>>();
                            peer.resize(32, 0);
                            let peer = Ed25519Cert(peer.try_into().unwrap());

                            chat.add_channel(self.conversation.clone(), peer);
                        }
                    });

                    ui.heading("Members");
                    for member in self.conversation.members.iter() {
                        let name = member.name.as_str();
                        let fp = member.key.hex();
                        ui.label(format!("{name} ({fp})"));
                    }

                    ui.heading("Profile");
                    ui.horizontal(|ui| {
                        ui.label("Name:");
                        ui.text_edit_singleline(&mut self.new_name);
                        if ui.button("Save").clicked() {
                            let mut profile = chat.profile();
                            profile.name = self.new_name.to_string();
                            chat.set_profile(profile);
                        }
                    });

                    ui.heading("Conversation");
                    ui.horizontal(|ui| {
                        ui.label("Name:");
                        ui.text_edit_singleline(&mut self.new_title);
                        if ui.button("Save").clicked() {
                            self.conversation.title = match self.new_title.is_empty() {
                                true => None,
                                false => Some(self.new_title.clone()),
                            };
                            chat.save_conversation(self.conversation.clone());
                        }
                    })
                });
            });
    }

    fn send_message(&mut self, chat: &mut Chat) {
        let content = std::mem::take(&mut self.message);
        chat.send_message(self.conversation.clone(), content);
    }

    fn send_file(&mut self, chat: &mut Chat) {
        let path = FileDialog::new().set_title("Send file").pick_file();

        let Some(path) = path else { return; };

        let name = path
            .file_name()
            .map(|x| x.to_string_lossy().into_owned())
            .unwrap_or_else(|| "unnamed file".to_string());
        let blob = std::fs::read(path).unwrap();

        chat.send_file(self.conversation.clone(), name, blob);
    }

    fn save_file(chat: &Chat, name: &str, id: i32) {
        let blob = chat.fetch_file_payload(id);
        let path = FileDialog::new().set_file_name(name).save_file();

        let Some(blob) = blob else { return; };
        let Some(path) = path else { return; };

        std::fs::write(path, blob).unwrap();
    }
}<|MERGE_RESOLUTION|>--- conflicted
+++ resolved
@@ -240,22 +240,17 @@
             });
             egui::containers::ScrollArea::vertical().show(ui, |ui| {
                 ui.vertical(|ui| {
-<<<<<<< HEAD
-                    let n = runtime
+                    let length = runtime
                         .block_on(self.conversation.length(chat.database()))
                         .unwrap();
-                    for index in (0..n).rev() {
+                    let mut n = 0;
+                    for index in (0..length).rev() {
                         let message = runtime
                             .block_on(self.conversation.get_message(chat.database(), index))
                             .unwrap();
                         let Some(message) = message else { break; };
-
-=======
-                    let mut n = 0;
-                    for message in self.chat.list_messages().rev().take(self.max) {
                         n += 1;
-                        let from = self.chat.get_peer(message.from).unwrap_or_default();
->>>>>>> 0f7fcf7e
+
                         ui.label(format!(
                             "({state:?}) {name}",
                             state = message.status,
